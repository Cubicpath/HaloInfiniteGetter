--- conflicted
+++ resolved
@@ -38,14 +38,9 @@
 dev = [
     "autopep8>=2.0.0",
     "bandit>=1.7.4",
-<<<<<<< HEAD
-    "pylint>=2.15.7",
+    "pylint>=2.15.8",
     "pyright>=1.1.283",
-=======
-    "pylint>=2.15.8",
-    "pyright>=1.1.282",
     "pyupgrade>=3.3.1",
->>>>>>> 7731f1d8
 ]
 
 [project.urls]
