--- conflicted
+++ resolved
@@ -38,13 +38,8 @@
 dev = [
     "autopep8>=2.0.0",
     "bandit>=1.7.4",
-<<<<<<< HEAD
     "pylint>=2.15.7",
-    "pyright>=1.1.281",
-=======
-    "pylint>=2.15.6",
     "pyright>=1.1.282",
->>>>>>> 53e372b9
 ]
 
 [project.urls]
