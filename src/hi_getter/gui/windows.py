###################################################################################################
#                              MIT Licence (C) 2022 Cubicpath@Github                              #
###################################################################################################
"""Module containing GUI elements meant to be used as windows."""
import json
import webbrowser
from collections.abc import Callable
from pathlib import Path

from PySide6.QtCore import *
from PySide6.QtGui import *
from PySide6.QtWidgets import *

from .._version import __version__
from ..client import Client
from ..constants import *
from ..tomlfile import *
from ..utils import HTTP_CODE_MAP
from .app import *
from .menus import *
from .widgets import *

__all__ = (
    'AppWindow',
    'SettingsWindow',
)


# noinspection PyArgumentList
class SettingsWindow(QWidget):
    """Window that provides user interaction with the application's settings."""

    def __init__(self, parent: 'AppWindow', size: QSize) -> None:
        """Create a new settings window. Should only have one instance."""
        super().__init__()
        self.client = parent.client
        self.clipboard: QClipboard | None = parent.clipboard
        self.getter_window = parent
        self.settings: TomlFile = parent.APP.settings
        self.setWindowTitle('Settings')
        self.setWindowIcon(QIcon(str(RESOURCE_PATH / 'icons/settings.ico')))
        self.resize(size)
        self.setFixedWidth(self.width())
        self.settings.hook_event('$fail:import', lambda: QMessageBox.warning(
            self, 'Import Error',
            f'Could not import settings from "{self.settings.path}". Make sure both the file and '
            f'the parent folder exist, and that the file contains valid TOML.'
        ))

        self.save_button:             QPushButton
        self.theme_dropdown:          QComboBox
        self.aspect_ratio_dropdown:   QComboBox
        self.transformation_dropdown: QComboBox
        self.line_wrap_dropdown:      QComboBox
        self.key_set_button:          QPushButton
        self.key_field:               QLineEdit
        self._init_ui()

    def _init_ui(self) -> None:
        self.save_button:             QPushButton = QPushButton('Save', clicked=self.save_settings)
        reload_button:                QPushButton = QPushButton('Reload', clicked=self.reload_settings)
        import_button:                QPushButton = QPushButton('Import Settings', clicked=self.import_settings)
        export_button:                QPushButton = QPushButton('Export Settings', clicked=self.export_settings)
        theme_label:                  QLabel = QLabel('Current Theme: ')
        aspect_ratio_label:           QLabel = QLabel('Aspect Ratio: ')
        transformation_label:         QLabel = QLabel('Image Transform: ')
        line_wrap_label:              QLabel = QLabel('Line Wrap: ')
        self.theme_dropdown:          QComboBox = QComboBox(self)
        self.aspect_ratio_dropdown:   QComboBox = QComboBox(self)
        self.transformation_dropdown: QComboBox = QComboBox(self)
        self.line_wrap_dropdown:      QComboBox = QComboBox(self)
        open_editor_button:           QPushButton = QPushButton('Open Settings in Editor', clicked=self.open_editor)
        key_show_button:              QPushButton = QPushButton('Edit Auth Key', clicked=self.show_key)
        key_copy_button:              QPushButton = QPushButton('Copy to Clipboard', clicked=self.copy_key)
        self.key_set_button:          QPushButton = QPushButton('Set', clicked=self.set_key)
        self.key_field:               QLineEdit = QLineEdit(returnPressed=self.key_set_button.click)

        self.theme_dropdown.activated.connect(self.set_theme)
        self.transformation_dropdown.activated.connect(self.set_transformation_method)
        self.line_wrap_dropdown.activated.connect(self.set_line_wrap_method)
        self.aspect_ratio_dropdown.activated.connect(self.set_aspect_ratio_method)

        # Define layouts
        layout = QGridLayout()  # Main layout
        top = QHBoxLayout()
        middle = QVBoxLayout()
        theme_layout = QHBoxLayout()
        output_layout = QGridLayout()
        bottom = QVBoxLayout()
        key_layout = QHBoxLayout()

        # Assign positions of layouts
        self.setLayout(layout)
        layout.addLayout(top, 0, 0, Qt.AlignTop)
        layout.addLayout(middle, 10, 0, Qt.AlignTop)
        layout.addLayout(bottom, 20, 0, Qt.AlignBottom)

        # Add top widgets
        top.addWidget(self.save_button)
        top.addWidget(reload_button)
        top.addWidget(import_button)
        top.addWidget(export_button)

        # Add middle widgets
        middle.addWidget(open_editor_button)
        middle.addLayout(theme_layout)
        middle.addLayout(output_layout)
        theme_layout.addWidget(theme_label)
        theme_layout.addWidget(self.theme_dropdown)
        output_layout.addWidget(aspect_ratio_label, 0, 0)
        output_layout.addWidget(self.aspect_ratio_dropdown, 0, 10)
        output_layout.addWidget(transformation_label, 0, 20)
        output_layout.addWidget(self.transformation_dropdown, 0, 30)
        output_layout.addWidget(line_wrap_label, 10, 0)
        output_layout.addWidget(self.line_wrap_dropdown, 10, 10)

        # Add bottom widgets
        bottom.addWidget(key_show_button)
        bottom.addLayout(key_layout)
        key_layout.addWidget(key_copy_button)
        key_layout.addWidget(self.key_field)
        key_layout.addWidget(self.key_set_button)

        # Modify properties of widgets
        theme_label.setMaximumWidth(85)

        self.theme_dropdown.addItems([theme.display_name for theme in self.getter_window.APP.sorted_themes])
        self.theme_dropdown.setCurrentIndex(self.getter_window.APP.theme_index_map[self.settings['gui/themes/selected']])

        aspect_ratio_label.setMaximumWidth(70)
        self.aspect_ratio_dropdown.addItems(('Ignore', 'Keep', 'Expanding'))
        self.aspect_ratio_dropdown.setCurrentIndex(self.settings['gui/media_output/aspect_ratio_mode'])
        transformation_label.setMaximumWidth(90)
        self.transformation_dropdown.addItems(('Fast', 'Smooth'))
        self.transformation_dropdown.setCurrentIndex(self.settings['gui/media_output/transformation_mode'])
        self.line_wrap_dropdown.addItems(('No Wrap', 'Widget', 'Fixed Pixel', 'Fixed Column'))
        self.line_wrap_dropdown.setCurrentIndex(self.settings['gui/text_output/line_wrap_mode'])

        self.save_button.setMaximumWidth(50)
        self.save_button.setDisabled(True)
        reload_button.setMaximumWidth(60)

        self.key_field.setAlignment(Qt.AlignCenter)
        self.key_field.setMinimumWidth(220)
        self.key_field.setFont(QFont('segoe ui', 8))
        self.key_set_button.setMinimumWidth(40)

    def refresh_dropdowns(self) -> None:
        """Refresh all dropdown widgets with the current settings assigned to them."""
        self.aspect_ratio_dropdown.setCurrentIndex(self.settings['gui/media_output/aspect_ratio_mode'])
        self.transformation_dropdown.setCurrentIndex(self.settings['gui/media_output/transformation_mode'])
        self.line_wrap_dropdown.setCurrentIndex(self.settings['gui/text_output/line_wrap_mode'])
        self.theme_dropdown.setCurrentIndex(self.getter_window.APP.theme_index_map[self.settings['gui/themes/selected']])

    def save_settings(self) -> None:
        """Save current settings to the user's settings file."""
        self.save_button.setDisabled(True)
        self.settings.save()

    def reload_settings(self) -> None:
        """Reload current settings from the user's settings file."""
        self.save_button.setDisabled(True)
        if self.settings.reload():
            self.refresh_dropdowns()

    def import_settings(self) -> None:
        """Import settings from a chosen TOML file."""
        self.save_button.setDisabled(True)
        file_path = Path(QFileDialog.getOpenFileName(self, 'Import Settings', str(CONFIG_PATH), 'TOML Files (*.toml);;All files (*.*)')[0])
        if file_path.is_file():
            if self.settings.import_from(file_path):
                self.refresh_dropdowns()

    def export_settings(self) -> None:
        """Export current settings to a chosen file location."""
        file_path = Path(QFileDialog.getSaveFileName(self, 'Export Settings', str(CONFIG_PATH), 'TOML Files (*.toml);;All files (*.*)')[0])
        if str(file_path) != '.':
            self.settings.export_to(file_path)

    def open_editor(self) -> None:
        """Open current settings file in the user's default text editor."""
        webbrowser.open(str(self.settings.path))

    def set_aspect_ratio_method(self) -> None:
        """Set the media output's aspect ratio method to the chosen method."""
        self.save_button.setDisabled(False)
        self.settings['gui/media_output/aspect_ratio_mode'] = self.aspect_ratio_dropdown.currentIndex()
        self.getter_window.resize_image()

    def set_transformation_method(self) -> None:
        """Set the media output's image transformation method to the chosen method."""
        self.save_button.setDisabled(False)
        self.settings['gui/media_output/transformation_mode'] = self.transformation_dropdown.currentIndex()
        self.getter_window.resize_image()

    def set_line_wrap_method(self) -> None:
        """Set the text output's line wrap method to the chosen method."""
        self.save_button.setDisabled(False)
        self.settings['gui/text_output/line_wrap_mode'] = self.line_wrap_dropdown.currentIndex()
        self.getter_window.text_output.setLineWrapMode(QTextEdit.LineWrapMode(self.settings['gui/text_output/line_wrap_mode']))

    def set_theme(self) -> None:
        """Set selected theme to the chosen theme."""
        self.save_button.setDisabled(False)
        self.settings['gui/themes/selected'] = self.getter_window.APP.sorted_themes[self.theme_dropdown.currentIndex()].id

    def hide_key(self) -> None:
        """Hide API key."""
        self.key_set_button.setDisabled(True)
        self.key_field.setDisabled(True)
        self.key_field.setText(self.hidden_key())
        self.key_field.setAlignment(Qt.AlignCenter)

    def show_key(self) -> None:
        """Toggle hiding and showing the API key."""
        if not self.key_field.isEnabled():
            self.key_field.setAlignment(Qt.AlignLeft)
            self.key_field.setText(self.client.auth_key)
            self.key_field.setDisabled(False)
            self.key_field.setFocus()
            self.key_set_button.setDisabled(False)
        else:
            self.hide_key()

    def copy_key(self) -> None:
        """Copy the current key value to the system clipboard."""
        if self.clipboard is not None:
            self.clipboard.setText(self.client.auth_key)

    def set_key(self) -> None:
        """Set the client's auth_key to the current text in the key field."""
        self.client.auth_key = self.key_field.text().strip().removeprefix('x-343-authorization-spartan: ')
        self.show_key()

    def hidden_key(self) -> str:
        """:return: The first 5 and last 4 characters of the API key, seperated by periods."""
        key = self.client.auth_key
        if key is not None and len(key) > 10:
            return f'{key[:5]}{"." * 50}{key[-4:]}'
        return 'None'

    # # # # # Events

    def showEvent(self, event: QShowEvent) -> None:
        """Auto hides the key upon un-minimizing."""
        super().showEvent(event)
        self.key_set_button.setDisabled(True)
        self.key_field.setAlignment(Qt.AlignCenter)
        self.key_field.setDisabled(True)
        self.key_field.setText(self.hidden_key())


# TODO: Add exception logger
# noinspection PyArgumentList
class AppWindow(QMainWindow):
    """Main window for the HaloInfiniteGetter application."""
    SAMPLE_RESOURCE: str = 'Progression/file/Calendars/Seasons/SeasonCalendar.json'

    shown_key_warning: bool = False

    def __init__(self, client: Client, app: GetterApp, size: QSize) -> None:
        """Create the window for the application."""
        super().__init__()
        self.APP:                   GetterApp = app
        self.client:                Client = client
        self.clipboard:             QClipboard = app.clipboard()
        self.current_image:         QPixmap | None = None
        self._clicked_input_field:  bool = False
        self.detached:              dict[str, QMainWindow | None] = {'media': None, 'text': None}
        # self.themes: dict[str, str] = themes
        self.setWindowTitle(f'HaloInfiniteGetter v{__version__}')
        self.setWindowIcon(QIcon(str(RESOURCE_PATH / 'icons/hi.ico')))
        self.resize(size)

        self.setContextMenuPolicy(Qt.ContextMenuPolicy.CustomContextMenu)

<<<<<<< HEAD
        self.input_field:   InputField
=======
        self.input_field:   QComboBox
>>>>>>> c772f58d
        self.media_output:  QGraphicsView
        self.text_output:   QTextBrowser
        self.clear_picture: QPushButton
        self.copy_picture:  QPushButton
        self.clear_text:    QPushButton
        self.copy_text:     QPushButton

        self._init_toolbar()
        self._init_ui()

        self.settings_window = SettingsWindow(self, QSize(420, 600))

    def _init_toolbar(self) -> None:
        """Initialize toolbar widgets."""
        self.toolbar = QToolBar('Toolbar', self)
        file = QAction('File', self, triggered=self.file_context_handler)
        settings = QAction('Settings', self, triggered=self.open_settings_window)
        help_ = QAction('Help', self, triggered=self.help_context_handler)

        self.addToolBar(self.toolbar)
        for action in (file, settings, help_):
            self.toolbar.addSeparator()
            self.toolbar.addAction(action)

        file.setMenuRole(QAction.MenuRole.ApplicationSpecificRole)
        settings.setMenuRole(QAction.MenuRole.PreferencesRole)
        help_.setMenuRole(QAction.MenuRole.AboutRole)

    def _init_ui(self) -> None:
        """Initialize the UI, including Layouts and widgets."""
        self.media_frame = QFrame()
        self.image_size_label = QLabel('Image Output:')
        self.image_detach_button = QPushButton('Detach', clicked=self.toggle_media_detach)
        self.media_output = QGraphicsView()

        self.text_frame = QFrame()
        self.text_size_label = QLabel('Text Output:')
        self.text_detach_button = QPushButton('Detach', clicked=self.toggle_text_detach)
        self.text_output = QTextBrowser()
        self.text_output.anchorClicked.connect(lambda e: self.navigate_to(e.toDisplayString()))

        self.clear_picture = QPushButton('Clear', clicked=self.clear_current_pixmap)
        self.copy_picture = QPushButton('Copy Picture', clicked=self.copy_current_pixmap)
        self.clear_text = QPushButton('Clear', clicked=self.clear_current_text)
        self.copy_text = QPushButton('Copy Text', clicked=self.copy_current_text)

        subdomain_field = QLineEdit(self.client.sub_host)
        root_folder_field = QLineEdit(self.client.PARENT_PATH)
        get_button = QPushButton('GET', clicked=self.get_resource)
        scan_button = QPushButton('SCAN', clicked=self.scan_resource)

<<<<<<< HEAD
        self.input_field = InputField()
=======
        self.input_field = QComboBox(editable=True)
>>>>>>> c772f58d

        main_widget = QWidget()
        layout = QGridLayout()
        top = QHBoxLayout()
        self.outputs = QHBoxLayout()
        media_layout = QVBoxLayout()
        media_top = QHBoxLayout()
        media_bottom = QHBoxLayout()
        text_layout = QVBoxLayout()
        text_top = QHBoxLayout()
        text_bottom = QHBoxLayout()
        bottom = QGridLayout()

        self.setCentralWidget(main_widget)
        main_widget.setLayout(layout)
        layout.addLayout(top, 0, 0, Qt.AlignTop)
        layout.addLayout(self.outputs, 10, 0, Qt.AlignHCenter)
        layout.addLayout(bottom, 20, 0, Qt.AlignBottom)

        top.addWidget(subdomain_field)
        top.addWidget(root_folder_field)
        top.addWidget(self.input_field)
        top.addWidget(get_button)
        top.addWidget(scan_button)
        top.setSpacing(2)

        self.outputs.addWidget(self.media_frame)
        self.outputs.addWidget(self.text_frame)

        # noinspection Duplicates
        self.media_frame.setLayout(media_layout)
        media_layout.addLayout(media_top)
        media_layout.addWidget(self.media_output)
        media_layout.addLayout(media_bottom)
        media_top.addWidget(self.image_size_label, Qt.AlignLeft)
        media_top.addWidget(self.image_detach_button, Qt.AlignRight)
        media_bottom.addWidget(self.clear_picture, Qt.AlignLeft)
        media_bottom.addWidget(self.copy_picture, Qt.AlignLeft)

        # noinspection Duplicates
        self.text_frame.setLayout(text_layout)
        text_layout.addLayout(text_top)
        text_layout.addWidget(self.text_output)
        text_layout.addLayout(text_bottom)
        text_top.addWidget(self.text_size_label, Qt.AlignLeft)
        text_top.addWidget(self.text_detach_button, Qt.AlignRight)
        text_bottom.addWidget(self.clear_text, Qt.AlignLeft)
        text_bottom.addWidget(self.copy_text, Qt.AlignLeft)
        text_bottom.setSpacing(5)

        subdomain_field.setFixedWidth(125)
        subdomain_field.setDisabled(True)
        root_folder_field.setFixedWidth(28)
        root_folder_field.setDisabled(True)
<<<<<<< HEAD
        self.input_field.lineEdit().returnPressed.connect(self.get_resource)  # Connect pressing enter while in the line edit to get_resource
        self.input_field.addItem(SAMPLE_RESOURCE)
=======
        self.input_field.addItem(self.SAMPLE_RESOURCE)
        self.input_field.lineEdit().returnPressed.connect(self.get_resource)  # Connect pressing enter while in the line edit to get_resource
>>>>>>> c772f58d
        # subdomain_field.returnPressed.connect(lambda *_: self.client.__class__.host.fset(self.client, subdomain_field.text()))
        get_button.setMaximumWidth(40)
        scan_button.setMaximumWidth(55)
        self.image_size_label.setMinimumWidth(50)
        self.image_detach_button.setMaximumWidth(80)
        self.media_output.setScene(QGraphicsScene())
        self.media_output.setMinimumHeight(28)
        self.media_output.setAutoFillBackground(False)
        self.media_output.setHorizontalScrollBarPolicy(Qt.ScrollBarPolicy.ScrollBarAlwaysOff)
        self.media_output.setVerticalScrollBarPolicy(Qt.ScrollBarPolicy.ScrollBarAlwaysOff)
        self.media_output.setDisabled(True)
        self.text_size_label.setMinimumWidth(50)
        self.text_detach_button.setMaximumWidth(80)
        self.text_output.setMinimumHeight(28)
        self.text_output.setLineWrapMode(QTextEdit.LineWrapMode(self.APP.settings['gui/text_output/line_wrap_mode']))
        self.text_output.setOpenLinks(False)
        self.text_output.setDisabled(True)
        self.clear_picture.setMaximumWidth(80)
        self.clear_picture.setMinimumWidth(40)
        self.clear_picture.setDisabled(True)
        self.copy_picture.setMaximumWidth(160)
        self.copy_picture.setMinimumWidth(80)
        self.copy_picture.setDisabled(True)
        self.clear_text.setMaximumWidth(80)
        self.clear_text.setMinimumWidth(40)
        self.clear_text.setDisabled(True)
        self.copy_text.setMaximumWidth(160)
        self.copy_text.setMinimumWidth(80)
        self.copy_text.setDisabled(True)

    def _setup_detached_window(self, id_: str, frame: QFrame, handler: Callable, title: str = None) -> QMainWindow:
        """Set up a detached window, with the layout represented as a :py:class:`QFrame`.

        :param frame: Set the window's central widget as this QFrame.
        :param handler: Callable to execute when closed, to reattach the frame to the parent window.
        :param title: The window title.
        """
        window = QMainWindow(self)
        window.setWindowTitle(title if title is not None else self.windowTitle())
        window.setCentralWidget(frame)
        window.closeEvent = lambda *_: handler() if self.detached[id_] is not None else None
        window.setMinimumHeight(200)
        window.setMinimumWidth(300)
        return window

    def file_context_handler(self) -> None:
        """Create a new :py:class:`FileContextMenu` and show it at the cursor's position."""
        menu = FileContextMenu(self)
        menu.move(self.cursor().pos())
        menu.show()

    def help_context_handler(self) -> None:
        """Create a new :py:class:`HelpContextMenu` and show it at the cursor's position."""
        menu = HelpContextMenu(self)
        menu.move(self.cursor().pos())
        menu.show()

    def open_settings_window(self) -> None:
        """Show the :py:class:`SettingsWindow` and bring it the front."""
        self.settings_window.show()
        self.settings_window.activateWindow()
        self.settings_window.raise_()

    def navigate_to(self, path: str) -> None:
        """Set input field text to path and get resource."""
        self.input_field.addItem(path)
<<<<<<< HEAD
        self.input_field.setCurrentIndex(self.input_field.count() - 1)
=======
        self.input_field.setCurrentIndex(self.input_field.currentIndex() + 1)
>>>>>>> c772f58d
        self.get_resource()

    def toggle_media_detach(self) -> None:
        """Handler for detaching and reattaching the media output."""
        if self.detached['media'] is None:
            self.detached['media'] = window = self._setup_detached_window('media', self.media_frame, self.toggle_media_detach, 'Detached Image Output')
            self.image_detach_button.setText('Reattach')
            window.resizeEvent = lambda *_: self.resize_image()
            window.show()
        else:
            window = self.detached['media']
            self.detached['media'] = None
            window.close()

            self.outputs.insertWidget(0, self.media_frame)
            self.image_detach_button.setText('Detach')

    def toggle_text_detach(self) -> None:
        """Handler for detaching and reattaching the text output."""
        if self.detached['text'] is None:
            self.detached['text'] = window = self._setup_detached_window('text', self.text_frame, self.toggle_text_detach, 'Detached Text Output')
            self.text_detach_button.setText('Reattach')
            window.show()
        else:
            window = self.detached['text']
            self.detached['text'] = None
            window.close()

            self.outputs.insertWidget(-1, self.text_frame)
            self.text_detach_button.setText('Detach')

    def clear_current_pixmap(self) -> None:
        """Clear the current image from the media output."""
        self.image_size_label.setText('Image Output: ')
        self.clear_picture.setDisabled(True)
        self.copy_picture.setDisabled(True)
        self.media_output.scene().clear()
        self.current_image = None

    def copy_current_pixmap(self) -> None:
        """Copy the current image to the system clipboard."""
        if self.clipboard is not None:
            self.clipboard.setPixmap(self.current_image)

    def clear_current_text(self) -> None:
        """Clear the current text from the text output."""
        self.text_size_label.setText('Text Output: ')
        self.clear_text.setDisabled(True)
        self.copy_text.setDisabled(True)
        self.text_output.setDisabled(True)
        self.text_output.clear()

    def copy_current_text(self) -> None:
        """Copy the current output text to the system clipboard."""
        if self.clipboard is not None:
            self.clipboard.setText(self.text_output.toPlainText())

    def get_resource(self) -> None:
        """Get a single resource from the resource path."""
        self.use_input(op_code=10)

    def scan_resource(self) -> None:
        """Recursively search through the resource path's JSON data for more links to scan, if any."""
        self.use_input(op_code=20)

    def use_input(self, op_code: int = 0) -> None:
        """Use the current input field's text to search through the Client for data.

        Automatically handles media and text data.

        :param op_code: What operation to do. Get: 10 | Scan: 20
        """
        self._clicked_input_field = True
        user_input = self.input_field.currentText()
        if '/file/' not in user_input:
            if user_input.endswith(('png', 'jpg', 'jpeg', 'webp', 'gif')):
                user_input = f'images/file/{user_input}'
            else:
                user_input = f'progression/file/{user_input}'

        if user_input:
            if op_code == 10:
                data = self.client.get_hi_data(user_input)
                if isinstance(data, bytes):
                    self.clear_picture.setDisabled(False)
                    self.copy_picture.setDisabled(False)
                    self.current_image = QPixmap()
                    self.current_image.loadFromData(data)
                    size = self.current_image.size()

                    self.image_size_label.setText(f'Image Output: {size.width()}x{size.height()} ({round(len(data) / 1024, 4)} KiB)')
                    self.resize_image()
                else:
                    self.clear_text.setDisabled(False)
                    self.copy_text.setDisabled(False)
                    self.text_output.setDisabled(False)

                    if isinstance(data, dict):
                        data = json.dumps(data, indent=2)
                    elif isinstance(data, int):
                        data = f'{data}: {HTTP_CODE_MAP[data][0]}\n{HTTP_CODE_MAP[data][1]}'

                    output = data
                    replaced = set()

                    for match in PATH_PATTERN.finditer(data):
                        match = match[0].replace('"', '')
                        if match not in replaced:
                            output = output.replace(match, f'<a href="{match}" style="color: #2A5DB0">{match}</a>')
                            replaced.add(match)
                    self.text_output.setHtml(f'<body style="white-space: pre-wrap">{output}</body>')
                    self.text_size_label.setText(f'Text Output: '
                                                 f'{len(data.splitlines())} lines; '
                                                 f'{len(data)} characters '
                                                 f'({round(len(data.encode("utf8")) / 1024, 4)} KiB)')
            elif op_code == 20:
                self.client.recursive_search(user_input)
                self.use_input(op_code=10)

    def resize_image(self) -> None:
        """Refresh the media output with a resized version of the current image."""
        if self.current_image is not None:
            new = self.current_image.copy()
            self.media_output.scene().clear()  # Clear buffer, otherwise causes memory leak
            if self.current_image.size() != self.media_output.viewport().size():
                # Create a new image from the source image, scaled to fit the window.
                new = new.scaled(
                    self.media_output.viewport().size(),
                    Qt.AspectRatioMode(self.APP.settings['gui/media_output/aspect_ratio_mode']),
                    Qt.TransformationMode(self.APP.settings['gui/media_output/transformation_mode'])
                )
            self.media_output.scene().addPixmap(new)

    # # # # # Events
    def show(self) -> None:
        """After window is displayed, show warnings if not already warned."""
        super().show()
        if not self.shown_key_warning and self.client.auth_key is None:
            QMessageBox.warning(
                self,
                'Empty API Token', '''
The spartan authorization token is not set, please set SPARTAN_AUTH environment variable and restart, or set the auth key value in Settings.

You will be unable to acquire new data until a new token is provided.''')
            self.__class__.shown_key_warning = True

    def resizeEvent(self, event: QResizeEvent) -> None:
        """Resize image on resize of window."""
        super().resizeEvent(event)
        self.resize_image()

    def closeEvent(self, event: QCloseEvent) -> None:
        """Closes all detached/children windows and quit application."""
        super().closeEvent(event)
        self.APP.quit()<|MERGE_RESOLUTION|>--- conflicted
+++ resolved
@@ -18,7 +18,6 @@
 from ..utils import HTTP_CODE_MAP
 from .app import *
 from .menus import *
-from .widgets import *
 
 __all__ = (
     'AppWindow',
@@ -250,11 +249,9 @@
         self.key_field.setText(self.hidden_key())
 
 
-# TODO: Add exception logger
 # noinspection PyArgumentList
 class AppWindow(QMainWindow):
     """Main window for the HaloInfiniteGetter application."""
-    SAMPLE_RESOURCE: str = 'Progression/file/Calendars/Seasons/SeasonCalendar.json'
 
     shown_key_warning: bool = False
 
@@ -274,11 +271,7 @@
 
         self.setContextMenuPolicy(Qt.ContextMenuPolicy.CustomContextMenu)
 
-<<<<<<< HEAD
-        self.input_field:   InputField
-=======
-        self.input_field:   QComboBox
->>>>>>> c772f58d
+        self.input_field:   QLineEdit
         self.media_output:  QGraphicsView
         self.text_output:   QTextBrowser
         self.clear_picture: QPushButton
@@ -330,11 +323,7 @@
         get_button = QPushButton('GET', clicked=self.get_resource)
         scan_button = QPushButton('SCAN', clicked=self.scan_resource)
 
-<<<<<<< HEAD
-        self.input_field = InputField()
-=======
-        self.input_field = QComboBox(editable=True)
->>>>>>> c772f58d
+        self.input_field = QLineEdit('Progression/file/Calendars/Seasons/SeasonCalendar.json', returnPressed=get_button.click)
 
         main_widget = QWidget()
         layout = QGridLayout()
@@ -389,13 +378,7 @@
         subdomain_field.setDisabled(True)
         root_folder_field.setFixedWidth(28)
         root_folder_field.setDisabled(True)
-<<<<<<< HEAD
-        self.input_field.lineEdit().returnPressed.connect(self.get_resource)  # Connect pressing enter while in the line edit to get_resource
-        self.input_field.addItem(SAMPLE_RESOURCE)
-=======
-        self.input_field.addItem(self.SAMPLE_RESOURCE)
-        self.input_field.lineEdit().returnPressed.connect(self.get_resource)  # Connect pressing enter while in the line edit to get_resource
->>>>>>> c772f58d
+        self.input_field.mousePressEvent = self._destroy_text_on_first_click(self.input_field.mousePressEvent)
         # subdomain_field.returnPressed.connect(lambda *_: self.client.__class__.host.fset(self.client, subdomain_field.text()))
         get_button.setMaximumWidth(40)
         scan_button.setMaximumWidth(55)
@@ -461,12 +444,7 @@
 
     def navigate_to(self, path: str) -> None:
         """Set input field text to path and get resource."""
-        self.input_field.addItem(path)
-<<<<<<< HEAD
-        self.input_field.setCurrentIndex(self.input_field.count() - 1)
-=======
-        self.input_field.setCurrentIndex(self.input_field.currentIndex() + 1)
->>>>>>> c772f58d
+        self.input_field.setText(path)
         self.get_resource()
 
     def toggle_media_detach(self) -> None:
@@ -540,7 +518,7 @@
         :param op_code: What operation to do. Get: 10 | Scan: 20
         """
         self._clicked_input_field = True
-        user_input = self.input_field.currentText()
+        user_input = self.input_field.text()
         if '/file/' not in user_input:
             if user_input.endswith(('png', 'jpg', 'jpeg', 'webp', 'gif')):
                 user_input = f'images/file/{user_input}'
@@ -577,6 +555,7 @@
                         if match not in replaced:
                             output = output.replace(match, f'<a href="{match}" style="color: #2A5DB0">{match}</a>')
                             replaced.add(match)
+
                     self.text_output.setHtml(f'<body style="white-space: pre-wrap">{output}</body>')
                     self.text_size_label.setText(f'Text Output: '
                                                  f'{len(data.splitlines())} lines; '
